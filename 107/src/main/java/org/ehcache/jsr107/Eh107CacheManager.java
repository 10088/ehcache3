/*
 * Copyright Terracotta, Inc.
 *
 * Licensed under the Apache License, Version 2.0 (the "License");
 * you may not use this file except in compliance with the License.
 * You may obtain a copy of the License at
 *
 *     http://www.apache.org/licenses/LICENSE-2.0
 *
 * Unless required by applicable law or agreed to in writing, software
 * distributed under the License is distributed on an "AS IS" BASIS,
 * WITHOUT WARRANTIES OR CONDITIONS OF ANY KIND, either express or implied.
 * See the License for the specific language governing permissions and
 * limitations under the License.
 */
package org.ehcache.jsr107;

import org.ehcache.Status;
import org.ehcache.config.CacheConfiguration;
import org.ehcache.core.InternalCache;
import org.ehcache.core.spi.service.StatisticsService;
import org.ehcache.impl.config.copy.DefaultCopierConfiguration;
import org.ehcache.impl.copy.IdentityCopier;
import org.ehcache.jsr107.internal.Jsr107CacheLoaderWriter;
import org.ehcache.jsr107.internal.WrappedCacheLoaderWriter;
import org.ehcache.spi.loaderwriter.CacheLoaderWriter;
import org.ehcache.spi.service.ServiceConfiguration;
import org.slf4j.Logger;
import org.slf4j.LoggerFactory;

import java.io.Closeable;
import java.io.IOException;
import java.lang.management.ManagementFactory;
import java.net.URI;
import java.util.ArrayList;
import java.util.Collections;
import java.util.Map;
import java.util.Properties;
import java.util.concurrent.ConcurrentHashMap;
import java.util.concurrent.ConcurrentMap;

import javax.cache.Cache;
import javax.cache.CacheException;
import javax.cache.CacheManager;
import javax.cache.configuration.Configuration;
import javax.cache.spi.CachingProvider;
import javax.management.InstanceAlreadyExistsException;
import javax.management.InstanceNotFoundException;
import javax.management.MBeanServer;

<<<<<<< HEAD
import static org.ehcache.jsr107.CloseUtil.chain;
import static org.ehcache.jsr107.CloseUtil.closeAll;
=======
import org.ehcache.PersistentCacheManager;
import org.ehcache.config.CacheConfigurationBuilder;
import org.ehcache.internal.serialization.JavaSerializationProvider;
import org.ehcache.internal.store.service.OnHeapStoreServiceConfig;
>>>>>>> 96ba8a86

/**
 * @author teck
 */
class Eh107CacheManager implements CacheManager {

  private static final Logger LOG = LoggerFactory.getLogger(Eh107CacheManager.class);

  private static final MBeanServer MBEAN_SERVER = ManagementFactory.getPlatformMBeanServer();

  private final Object cachesLock = new Object();
  private final ConcurrentMap<String, Eh107Cache<?, ?>> caches = new ConcurrentHashMap<>();
  private final org.ehcache.CacheManager ehCacheManager;
  private final EhcacheCachingProvider cachingProvider;
  private final ClassLoader classLoader;
  private final URI uri;
  private final Properties props;
  private final ConfigurationMerger configurationMerger;
  private final StatisticsService statisticsService;

  Eh107CacheManager(EhcacheCachingProvider cachingProvider, org.ehcache.CacheManager ehCacheManager, Jsr107Service jsr107Service,
                    Properties props, ClassLoader classLoader, URI uri, ConfigurationMerger configurationMerger) {
    this.cachingProvider = cachingProvider;
    this.ehCacheManager = ehCacheManager;
    this.props = props;
    this.classLoader = classLoader;
    this.uri = uri;
    this.configurationMerger = configurationMerger;
    this.statisticsService = jsr107Service.getStatistics();

    refreshAllCaches();
  }

  private void refreshAllCaches() {
    for (Map.Entry<String, CacheConfiguration<?, ?>> entry : ehCacheManager.getRuntimeConfiguration().getCacheConfigurations().entrySet()) {
      String name = entry.getKey();
      CacheConfiguration<?, ?> config = entry.getValue();
      caches.putIfAbsent(name, wrapEhcacheCache(name, config));
    }
    for (Map.Entry<String, Eh107Cache<?, ?>> namedCacheEntry : caches.entrySet()) {
      Eh107Cache<?, ?> cache = namedCacheEntry.getValue();
      if (!cache.isClosed()) {
        @SuppressWarnings("unchecked")
        Eh107Configuration<?, ?> configuration = cache.getConfiguration(Eh107Configuration.class);
        if (configuration.isManagementEnabled()) {
          enableManagement(cache, true);
        }
        if (configuration.isStatisticsEnabled()) {
          enableStatistics(cache, true);
        }
      }
    }
  }

  private <K, V> Eh107Cache<K, V> wrapEhcacheCache(String alias, CacheConfiguration<K, V> ehConfig) {
    org.ehcache.Cache<K, V> cache = ehCacheManager.getCache(alias, ehConfig.getKeyType(), ehConfig.getValueType());
    return wrapEhcacheCache(alias, (InternalCache<K, V>)cache);
  }

  private <K, V> Eh107Cache<K, V> wrapEhcacheCache(String alias, InternalCache<K, V> cache) {
    CacheLoaderWriter<? super K, V> cacheLoaderWriter = cache.getCacheLoaderWriter();

    boolean storeByValueOnHeap = false;
    for (ServiceConfiguration<?, ?> serviceConfiguration : cache.getRuntimeConfiguration().getServiceConfigurations()) {
      if (serviceConfiguration instanceof DefaultCopierConfiguration) {
        DefaultCopierConfiguration<?> copierConfig = (DefaultCopierConfiguration) serviceConfiguration;
        if(!copierConfig.getClazz().isAssignableFrom(IdentityCopier.class))
          storeByValueOnHeap = true;
        break;
      }
    }
    Eh107Configuration<K, V> config = new Eh107ReverseConfiguration<>(cache, cacheLoaderWriter != null, cacheLoaderWriter != null, storeByValueOnHeap);
    configurationMerger.setUpManagementAndStats(cache, config);
    Eh107Expiry<K, V> expiry = new EhcacheExpiryWrapper<>(cache.getRuntimeConfiguration().getExpiryPolicy());
    CacheResources<K, V> resources = new CacheResources<>(alias, wrapCacheLoaderWriter(cacheLoaderWriter), expiry);
    return new Eh107Cache<>(alias, config, resources, cache, statisticsService, this);
  }

  private <K, V> Jsr107CacheLoaderWriter<K, V> wrapCacheLoaderWriter(CacheLoaderWriter<K, V> cacheLoaderWriter) {
    return new WrappedCacheLoaderWriter<>(cacheLoaderWriter);
  }

  @Override
  public CachingProvider getCachingProvider() {
    return this.cachingProvider;
  }

  @Override
  public URI getURI() {
    return this.uri;
  }

  @Override
  public ClassLoader getClassLoader() {
    return this.classLoader;
  }

  @Override
  public Properties getProperties() {
    return new Properties(props);
  }

  @Override
  public <K, V, C extends Configuration<K, V>> Cache<K, V> createCache(String cacheName, C config)
      throws IllegalArgumentException {

    checkClosed();

    // TCK expects the "closed" check before these null checks
    if (cacheName == null || config == null) {
      throw new NullPointerException();
    }

    synchronized (cachesLock) {

      if (config instanceof Eh107Configuration.Eh107ConfigurationWrapper) {
        @SuppressWarnings("unchecked")
        Eh107Configuration.Eh107ConfigurationWrapper<K, V> configurationWrapper = (Eh107Configuration.Eh107ConfigurationWrapper<K, V>)config;
        CacheConfiguration<K, V> unwrap = configurationWrapper.getCacheConfiguration();
        final org.ehcache.Cache<K, V> ehcache;
        try {
          ehcache = ehCacheManager.createCache(cacheName, unwrap);
        } catch (IllegalArgumentException e) {
          throw new CacheException("A Cache named [" + cacheName + "] already exists");
        }
        Eh107Cache<K, V> cache = wrapEhcacheCache(cacheName, (InternalCache<K, V>)ehcache);
        assert safeCacheRetrieval(cacheName) == null;
        caches.put(cacheName, cache);

        @SuppressWarnings("unchecked")
        Eh107Configuration<?, ?> configuration = cache.getConfiguration(Eh107Configuration.class);
        if (configuration.isManagementEnabled()) {
          enableManagement(cacheName, true);
        }

        if (configuration.isStatisticsEnabled()) {
          enableStatistics(cacheName, true);
        }

        return cache;
      }

      ConfigurationMerger.ConfigHolder<K, V> configHolder = configurationMerger.mergeConfigurations(cacheName, config);

      final InternalCache<K, V> ehCache;
      try {
        ehCache = (InternalCache<K, V>)ehCacheManager.createCache(cacheName, configHolder.cacheConfiguration);
      } catch (IllegalArgumentException e) {
        throw configHolder.cacheResources.closeResourcesAfter(new CacheException("A Cache named [" + cacheName + "] already exists"));
      } catch (Throwable t) {
        // something went wrong in ehcache land, make sure to clean up our stuff
        throw configHolder.cacheResources.closeResourcesAfter(new CacheException(t));
      }

      Eh107Cache<K, V> cache = null;
      CacheResources<K, V> cacheResources = configHolder.cacheResources;
      try {
        if (configHolder.useEhcacheLoaderWriter) {
          cacheResources = new CacheResources<>(cacheName, wrapCacheLoaderWriter(ehCache.getCacheLoaderWriter()),
            cacheResources.getExpiryPolicy(), cacheResources.getListenerResources());
        }
        cache = new Eh107Cache<>(cacheName, new Eh107CompleteConfiguration<>(configHolder.jsr107Configuration, ehCache
          .getRuntimeConfiguration()), cacheResources, ehCache, statisticsService, this);

        caches.put(cacheName, cache);

        if (configHolder.jsr107Configuration.isManagementEnabled()) {
          enableManagement(cacheName, true);
        }

        if (configHolder.jsr107Configuration.isStatisticsEnabled()) {
          enableStatistics(cacheName, true);
        }

        return cache;
      } catch (Throwable t) {
        if (cache != null) {
          throw cache.closeInternalAfter(new CacheException(t));
        } else {
          throw cacheResources.closeResourcesAfter(new CacheException(t));
        }
      }
    }
  }

  private void checkClosed() {
    if (isClosed()) {
      throw new IllegalStateException(this.toString() + " is closed");
    }
  }

  @Override
  public String toString() {
    return getClass().getSimpleName() + "[" + uri + "]";
  }

  @SuppressWarnings("unchecked")
  @Override
  public <K, V> Cache<K, V> getCache(String cacheName, Class<K> keyType, Class<V> valueType) {
    checkClosed();

    if (cacheName == null || keyType == null || valueType == null) {
      throw new NullPointerException();
    }

    Eh107Cache<K, V> cache = safeCacheRetrieval(cacheName);
    if (cache == null) {
      return null;
    }

    Class<?> actualKeyType = cache.getConfiguration(Configuration.class).getKeyType();
    Class<?> actualValueType = cache.getConfiguration(Configuration.class).getValueType();

    if (keyType != actualKeyType) {
      throw new ClassCastException("Cache has key type " + actualKeyType.getName()
          + ", but getCache() called with key type " + keyType.getName());
    }

    if (valueType != actualValueType) {
      throw new ClassCastException("Cache has value type " + actualValueType.getName()
          + ", but getCache() called with value type " + valueType.getName());
    }

    return cache;
  }

  @SuppressWarnings("unchecked")
  @Override
  public <K, V> Cache<K, V> getCache(String cacheName) {
    checkClosed();

    if (cacheName == null) {
      throw new NullPointerException();
    }

    return safeCacheRetrieval(cacheName);
  }

  @SuppressWarnings("unchecked")
  private <K, V> Eh107Cache<K, V> safeCacheRetrieval(final String cacheName) {
    final Eh107Cache<?, ?> eh107Cache = caches.get(cacheName);
    if(eh107Cache != null && eh107Cache.isClosed()) {
      return null;
    }
    return (Eh107Cache<K, V>) eh107Cache;
  }

  @Override
  public Iterable<String> getCacheNames() {
    checkClosed();
    refreshAllCaches();
    return Collections.unmodifiableList(new ArrayList<>(caches.keySet()));
  }

  @Override
  public void destroyCache(String cacheName) {
    if (cacheName == null) {
      throw new NullPointerException();
    }

    synchronized (cachesLock) {
      checkClosed();

      Eh107Cache<?, ?> cache = caches.remove(cacheName);
      if (cache == null) {
        // TCK expects this method to return w/o exception if named cache does
        // not exist
        return;
      }

      try {
<<<<<<< HEAD
        chain(
          () -> enableManagement(cache, false),
          () -> enableStatistics(cache, false),
          () -> cache.destroy(),
          () -> ehCacheManager.removeCache(cache.getName())
        );
=======
        enableManagement(cache, false);
      } catch (Throwable t) {
        destroyException.addThrowable(t);
      }

      try {
        enableStatistics(cache, false);
      } catch (Throwable t) {
        destroyException.addThrowable(t);
      }

      cache.closeInternal(destroyException);

      try {
        ehCacheManager.removeCache(cache.getName());
>>>>>>> 96ba8a86
      } catch (Throwable t) {
        throw new CacheException(t);
      }

      if (ehCacheManager instanceof PersistentCacheManager) {
        try {
          ((PersistentCacheManager) ehCacheManager).destroyCache(cache.getName());
        } catch (Throwable t) {
          destroyException.addThrowable(t);
        }
      }
    }
  }

  @Override
  public void enableManagement(String cacheName, boolean enabled) {
    checkClosed();

    if (cacheName == null) {
      throw new NullPointerException();
    }

    Eh107Cache<?, ?> cache = safeCacheRetrieval(cacheName);
    if (cache == null) {
      throw new IllegalArgumentException("No such Cache named " + cacheName);
    }

    enableManagement(cache, enabled);
  }

  private void enableManagement(Eh107Cache<?, ?> cache, boolean enabled) {
    synchronized (cachesLock) {
      checkClosed();

      if (enabled) {
        registerObject(cache.getManagementMBean());
      } else {
        unregisterObject(cache.getManagementMBean());
      }

      cache.setManagementEnabled(enabled);
    }
  }

  private void unregisterObject(Eh107MXBean bean) {
    try {
      MBEAN_SERVER.unregisterMBean(bean.getObjectName());
    } catch (InstanceNotFoundException e) {
      // ignore
    } catch (Exception e) {
      throw new CacheException(e);
    }
  }

  private void registerObject(Eh107MXBean bean) {
    try {
      LOG.info("Registering Ehcache MBean {}", bean.getObjectName());
      MBEAN_SERVER.registerMBean(bean, bean.getObjectName());
    } catch (InstanceAlreadyExistsException e) {
      // ignore
    } catch (Exception e) {
      throw new CacheException(e);
    }
  }

  @Override
  public void enableStatistics(String cacheName, boolean enabled) {
    checkClosed();

    if (cacheName == null) {
      throw new NullPointerException();
    }

    Eh107Cache<?, ?> cache = safeCacheRetrieval(cacheName);
    if (cache == null) {
      throw new IllegalArgumentException("No such Cache named " + cacheName);
    }

    enableStatistics(cache, enabled);
  }

  private void enableStatistics(Eh107Cache<?, ?> cache, boolean enabled) {
    synchronized (cachesLock) {
      checkClosed();

      if (enabled) {
        registerObject(cache.getStatisticsMBean());
      } else {
        unregisterObject(cache.getStatisticsMBean());
      }

      cache.setStatisticsEnabled(enabled);
    }
  }

  @Override
  public boolean isClosed() {
    return ehCacheManager.getStatus() == Status.UNINITIALIZED;
  }

  @Override
  public <T> T unwrap(Class<T> clazz) {
    return Unwrap.unwrap(clazz, this, ehCacheManager);
  }

  @Override
  public void close() {
    cachingProvider.close(this);
  }

  void closeInternal() {
    synchronized (cachesLock) {
      try {
        closeAll(caches.values(), (Closeable) caches::clear, ehCacheManager);
      } catch (IOException e) {
        throw new CacheException(e);
      }
    }
  }

  void close(Eh107Cache<?, ?> cache) {
    if (caches.remove(cache.getName(), cache)) {
      try {
        chain(
          () -> unregisterObject(cache.getManagementMBean()),
          () -> unregisterObject(cache.getStatisticsMBean()),
          () -> cache.closeInternal(),
          () -> ehCacheManager.removeCache(cache.getName()));
      } catch (Throwable t) {
        throw new CacheException(t);
      }
    }
  }
}<|MERGE_RESOLUTION|>--- conflicted
+++ resolved
@@ -15,6 +15,8 @@
  */
 package org.ehcache.jsr107;
 
+import org.ehcache.CachePersistenceException;
+import org.ehcache.PersistentCacheManager;
 import org.ehcache.Status;
 import org.ehcache.config.CacheConfiguration;
 import org.ehcache.core.InternalCache;
@@ -48,15 +50,8 @@
 import javax.management.InstanceNotFoundException;
 import javax.management.MBeanServer;
 
-<<<<<<< HEAD
 import static org.ehcache.jsr107.CloseUtil.chain;
 import static org.ehcache.jsr107.CloseUtil.closeAll;
-=======
-import org.ehcache.PersistentCacheManager;
-import org.ehcache.config.CacheConfigurationBuilder;
-import org.ehcache.internal.serialization.JavaSerializationProvider;
-import org.ehcache.internal.store.service.OnHeapStoreServiceConfig;
->>>>>>> 96ba8a86
 
 /**
  * @author teck
@@ -328,40 +323,23 @@
       }
 
       try {
-<<<<<<< HEAD
         chain(
           () -> enableManagement(cache, false),
           () -> enableStatistics(cache, false),
-          () -> cache.destroy(),
-          () -> ehCacheManager.removeCache(cache.getName())
+          () -> cache.closeInternal(),
+          () -> ehCacheManager.removeCache(cache.getName()),
+          () -> {
+            if (ehCacheManager instanceof PersistentCacheManager) {
+              try {
+                ((PersistentCacheManager) ehCacheManager).destroyCache(cache.getName());
+              } catch (CachePersistenceException t) {
+                throw new IOException(t);
+              }
+            }
+          }
         );
-=======
-        enableManagement(cache, false);
-      } catch (Throwable t) {
-        destroyException.addThrowable(t);
-      }
-
-      try {
-        enableStatistics(cache, false);
-      } catch (Throwable t) {
-        destroyException.addThrowable(t);
-      }
-
-      cache.closeInternal(destroyException);
-
-      try {
-        ehCacheManager.removeCache(cache.getName());
->>>>>>> 96ba8a86
       } catch (Throwable t) {
         throw new CacheException(t);
-      }
-
-      if (ehCacheManager instanceof PersistentCacheManager) {
-        try {
-          ((PersistentCacheManager) ehCacheManager).destroyCache(cache.getName());
-        } catch (Throwable t) {
-          destroyException.addThrowable(t);
-        }
       }
     }
   }
