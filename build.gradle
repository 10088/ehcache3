--- conflicted
+++ resolved
@@ -253,12 +253,8 @@
       )
     }
     dependencies {
-<<<<<<< HEAD
-      baseline(group: group, name: jar.baseName) {
+      baseline(group: group, name: jar.archiveBaseName.get()) {
         def baseVersion = fixedVersion.replaceAll(/-[a-zA-Z0-9]+$/, "")
-=======
-      baseline(group: group, name: jar.archiveBaseName.get()) {
->>>>>>> 299c1307
         version {
           require "(,${fixedVersion}["
           reject "${baseVersion}-internal+"
