--- conflicted
+++ resolved
@@ -272,32 +272,17 @@
     }
 
     try {
-<<<<<<< HEAD
-      storeClientEntity.validate(clientStoreConfiguration);
-    } catch (ClusterTierException e) {
-      serverStoreProxy.close();
-      throw new CachePersistenceException("Unable to create cluster tier proxy '" + cacheIdentifier.getId() + "' for entity '"
-                                          + configuration.getConnectionSource().getClusterTierManager() + "'", e);
-    } catch (TimeoutException e) {
-      serverStoreProxy.close();
-      throw new CachePersistenceException("Unable to create cluster tier proxy '" + cacheIdentifier.getId() + "' for entity '"
-                                          + configuration.getConnectionSource().getClusterTierManager() + "'; validate operation timed out", e);
-    }
-
-    if (storeConfig.getCacheLoaderWriter() != null) {
-      LockManager lockManager = new LockManager(storeClientEntity);
-      serverStoreProxy = new LockingServerStoreProxyImpl(serverStoreProxy, lockManager);
-=======
       try {
         storeClientEntity.validate(clientStoreConfiguration);
       } catch (ClusterTierValidationException e) {
-        throw new PerpetualCachePersistenceException("Unable to create cluster tier proxy '" + cacheIdentifier.getId() + "' for entity '" + entityIdentifier + "'", e);
+        throw new PerpetualCachePersistenceException("Unable to create cluster tier proxy '" + cacheIdentifier.getId() + "' for entity '"
+          + configuration.getConnectionSource().getClusterTierManager() + "'", e);
       } catch (ClusterTierException e) {
-        throw new CachePersistenceException("Unable to create cluster tier proxy '" + cacheIdentifier.getId() + "' for entity '" + entityIdentifier + "'", e);
+        throw new CachePersistenceException("Unable to create cluster tier proxy '" + cacheIdentifier.getId() + "' for entity '"
+          + configuration.getConnectionSource().getClusterTierManager() + "'", e);
       } catch (TimeoutException e) {
-        throw new CachePersistenceException("Unable to create cluster tier proxy '"
-          + cacheIdentifier.getId() + "' for entity '" + entityIdentifier
-          + "'; validate operation timed out", e);
+        throw new CachePersistenceException("Unable to create cluster tier proxy '" + cacheIdentifier.getId() + "' for entity '"
+          + configuration.getConnectionSource().getClusterTierManager() + "'; validate operation timed out", e);
       }
     } catch (Throwable t) {
       try {
@@ -306,7 +291,11 @@
         t.addSuppressed(u);
       }
       throw t;
->>>>>>> 550798b2
+    }
+
+    if (storeConfig.getCacheLoaderWriter() != null) {
+      LockManager lockManager = new LockManager(storeClientEntity);
+      serverStoreProxy = new LockingServerStoreProxyImpl(serverStoreProxy, lockManager);
     }
 
     return serverStoreProxy;
