/*
 * Copyright Terracotta, Inc.
 *
 * Licensed under the Apache License, Version 2.0 (the "License");
 * you may not use this file except in compliance with the License.
 * You may obtain a copy of the License at
 *
 *     http://www.apache.org/licenses/LICENSE-2.0
 *
 * Unless required by applicable law or agreed to in writing, software
 * distributed under the License is distributed on an "AS IS" BASIS,
 * WITHOUT WARRANTIES OR CONDITIONS OF ANY KIND, either express or implied.
 * See the License for the specific language governing permissions and
 * limitations under the License.
 */

package org.ehcache.clustered.client.internal.service;

import org.ehcache.CachePersistenceException;
import org.ehcache.clustered.client.internal.PerpetualCachePersistenceException;
import org.ehcache.clustered.client.config.ClusteredResourcePool;
import org.ehcache.clustered.client.config.ClusteredResourceType;
import org.ehcache.clustered.client.config.ClusteringServiceConfiguration;
import org.ehcache.clustered.client.internal.loaderwriter.writebehind.ClusteredWriteBehindStore;
import org.ehcache.clustered.client.internal.store.ClusterTierClientEntity;
import org.ehcache.clustered.client.internal.store.EventualServerStoreProxy;
import org.ehcache.clustered.client.internal.store.ServerStoreProxy;
import org.ehcache.clustered.client.internal.store.ServerStoreProxy.ServerCallback;
import org.ehcache.clustered.client.internal.store.StrongServerStoreProxy;
import org.ehcache.clustered.client.internal.store.lock.LockManager;
import org.ehcache.clustered.client.internal.store.lock.LockingServerStoreProxyImpl;
import org.ehcache.clustered.client.service.ClientEntityFactory;
import org.ehcache.clustered.client.service.ClusteringService;
import org.ehcache.clustered.client.service.EntityService;
import org.ehcache.clustered.common.Consistency;
import org.ehcache.clustered.common.internal.ServerStoreConfiguration;
import org.ehcache.config.CacheConfiguration;
import org.ehcache.config.ResourceType;
import org.ehcache.core.spi.store.Store;
import org.ehcache.spi.persistence.StateRepository;
import org.ehcache.spi.service.MaintainableService;
import org.ehcache.spi.service.Service;
import org.ehcache.spi.service.ServiceProvider;
import org.slf4j.Logger;
import org.slf4j.LoggerFactory;
import org.terracotta.connection.Connection;
import org.terracotta.connection.entity.Entity;

import java.util.Collection;
import java.util.Properties;
import java.util.Set;
import java.util.concurrent.ConcurrentHashMap;
import java.util.concurrent.ConcurrentMap;
import java.util.concurrent.CopyOnWriteArrayList;
import java.util.concurrent.ExecutorService;
import java.util.concurrent.Executors;
import java.util.concurrent.TimeoutException;
import java.util.stream.Stream;

/**
 * Provides support for accessing server-based cluster services.
 */
class DefaultClusteringService implements ClusteringService, EntityService {

  private static final Logger LOGGER = LoggerFactory.getLogger(DefaultClusteringService.class);

  static final String CONNECTION_PREFIX = "Ehcache:";

  private final ClusteringServiceConfiguration configuration;
  private final ConcurrentMap<String, ClusteredSpace> knownPersistenceSpaces = new ConcurrentHashMap<>();
  private final ConnectionState connectionState;

  private final Set<String> reconnectSet = ConcurrentHashMap.newKeySet();
  private final Collection<Runnable> connectionRecoveryListeners = new CopyOnWriteArrayList<>();

  private volatile boolean inMaintenance = false;
  private ExecutorService asyncExecutor;

  DefaultClusteringService(ClusteringServiceConfiguration configuration) {
    this.configuration = configuration;
    Properties properties = configuration.getProperties();
    this.connectionState = new ConnectionState(configuration.getTimeouts(), properties, configuration);
    this.connectionState.setConnectionRecoveryListener(() -> connectionRecoveryListeners.forEach(Runnable::run));
  }

  @Override
  public void addConnectionRecoveryListener(Runnable runnable) {
    connectionRecoveryListeners.add(runnable);
  }

  @Override
  public void removeConnectionRecoveryListener(Runnable runnable) {
    connectionRecoveryListeners.remove(runnable);
  }

  @Override
  public ClusteringServiceConfiguration getConfiguration() {
    return this.configuration;
  }

  @Override
  public <E extends Entity, C> ClientEntityFactory<E, C> newClientEntityFactory(String entityIdentifier, Class<E> entityType, long entityVersion, C configuration) {
    return new AbstractClientEntityFactory<E, C, Void>(entityIdentifier, entityType, entityVersion, configuration) {
      @Override
      protected Connection getConnection() {
        if (!isConnected()) {
          throw new IllegalStateException(getClass().getSimpleName() + " not started.");
        }
        return connectionState.getConnection();
      }
    };
  }

  @Override
  public boolean isConnected() {
    return connectionState.getConnection() != null;
  }

  @Override
  public void start(final ServiceProvider<Service> serviceProvider) {
    asyncExecutor = createAsyncWorker();
    connectionState.initClusterConnection(asyncExecutor);
    connectionState.initializeState();
  }

  @Override
  public void startForMaintenance(ServiceProvider<? super MaintainableService> serviceProvider, MaintenanceScope maintenanceScope) {
    asyncExecutor = createAsyncWorker();
    connectionState.initClusterConnection(asyncExecutor);
    if(maintenanceScope == MaintenanceScope.CACHE_MANAGER) {
      connectionState.acquireLeadership();
    }
    inMaintenance = true;
  }

  @Override
  public void stop() {
    LOGGER.info("Closing connection to cluster {}", configuration.getConnectionSource());

    /*
     * Entity close() operations must *not* be called; if the server connection is disconnected, the entity
     * close operations will stall attempting to communicate with the server.  (EntityClientEndpointImpl.close()
     * calls a "closeHook" method provided by ClientEntityManagerImpl which ultimately winds up in
     * InFlightMessage.waitForAcks -- a method that can wait forever.)  Theoretically, the connection close will
     * take care of server-side cleanup in the event the server is connected.
     */
    connectionState.destroyState(true);
    inMaintenance = false;
    asyncExecutor.shutdown();
    connectionState.closeConnection();
  }

  @Override
  public void destroyAll() throws CachePersistenceException {
    if (!inMaintenance) {
      throw new IllegalStateException("Maintenance mode required");
    }
    connectionState.destroyAll();
  }

  @Override
  public boolean handlesResourceType(ResourceType<?> resourceType) {
    return Stream.of(ClusteredResourceType.Types.values()).anyMatch(t -> t.equals(resourceType));
  }

  @Override
  public PersistenceSpaceIdentifier<?> getPersistenceSpaceIdentifier(String name, CacheConfiguration<?, ?> config) {
    ClusteredSpace clusteredSpace = knownPersistenceSpaces.get(name);
    if(clusteredSpace != null) {
      return clusteredSpace.identifier;
    } else {
      ClusteredCacheIdentifier cacheIdentifier = new DefaultClusterCacheIdentifier(name);
      clusteredSpace = knownPersistenceSpaces.putIfAbsent(name, new ClusteredSpace(cacheIdentifier));
      if(clusteredSpace == null) {
        return cacheIdentifier;
      } else {
        return clusteredSpace.identifier;
      }
    }
  }

  @Override
  public void releasePersistenceSpaceIdentifier(PersistenceSpaceIdentifier<?> identifier) throws CachePersistenceException {
    ClusteredCacheIdentifier clusterCacheIdentifier = (ClusteredCacheIdentifier) identifier;
    if (knownPersistenceSpaces.remove(clusterCacheIdentifier.getId()) == null) {
      throw new PerpetualCachePersistenceException("Unknown identifier: " + clusterCacheIdentifier);
    }
  }

  @Override
  public StateRepository getStateRepositoryWithin(PersistenceSpaceIdentifier<?> identifier, String name) throws CachePersistenceException {
    ClusteredCacheIdentifier clusterCacheIdentifier = (ClusteredCacheIdentifier) identifier;
    ClusteredSpace clusteredSpace = knownPersistenceSpaces.get(clusterCacheIdentifier.getId());
    if (clusteredSpace == null) {
      throw new PerpetualCachePersistenceException("Clustered space not found for identifier: " + clusterCacheIdentifier);
    }
    ConcurrentMap<String, ClusterStateRepository> stateRepositories = clusteredSpace.stateRepositories;
    ClusterStateRepository currentRepo = stateRepositories.get(name);
    if(currentRepo != null) {
      return currentRepo;
    } else {
      ClusterStateRepository newRepo = new ClusterStateRepository(clusterCacheIdentifier, name,
              connectionState.getClusterTierClientEntity(clusterCacheIdentifier.getId()));
      currentRepo = stateRepositories.putIfAbsent(name, newRepo);
      if (currentRepo == null) {
        return newRepo;
      } else {
        return currentRepo;
      }
    }
  }

  private void checkStarted() {
    if(!isStarted()) {
      throw new IllegalStateException(getClass().getName() + " should be started to call destroy");
    }
  }

  @Override
  public void destroy(String name) throws CachePersistenceException {
    checkStarted();
    connectionState.destroy(name);
  }

  private boolean isStarted() {
    return connectionState.getEntityFactory() != null;
  }

  @Override
  public <K, V> ServerStoreProxy getServerStoreProxy(ClusteredCacheIdentifier cacheIdentifier,
                                                     Store.Configuration<K, V> storeConfig,
                                                     Consistency configuredConsistency,
                                                     ServerCallback invalidation) throws CachePersistenceException {
    final String cacheId = cacheIdentifier.getId();

    if (configuredConsistency == null) {
      throw new NullPointerException("Consistency cannot be null");
    }

    /*
     * This method is expected to be called with exactly ONE ClusteredResourcePool specified.
     */
    ClusteredResourcePool clusteredResourcePool = null;
    for (ClusteredResourceType<?> type : ClusteredResourceType.Types.values()) {
      ClusteredResourcePool pool = storeConfig.getResourcePools().getPoolForResource(type);
      if (pool != null) {
        if (clusteredResourcePool != null) {
          throw new IllegalStateException("At most one clustered resource supported for a cache");
        }
        clusteredResourcePool = pool;
      }
    }
    if (clusteredResourcePool == null) {
      throw new IllegalStateException("A clustered resource is required for a clustered cache");
    }

    ServerStoreConfiguration clientStoreConfiguration = new ServerStoreConfiguration(
      clusteredResourcePool.getPoolAllocation(),
      storeConfig.getKeyType().getName(),
      storeConfig.getValueType().getName(),
      (storeConfig.getKeySerializer() == null ? null : storeConfig.getKeySerializer().getClass().getName()),
      (storeConfig.getValueSerializer() == null ? null : storeConfig.getValueSerializer().getClass().getName()),
      configuredConsistency, storeConfig.getCacheLoaderWriter() != null,
      invalidation instanceof ClusteredWriteBehindStore.WriteBehindServerCallback);

    ClusterTierClientEntity storeClientEntity = connectionState.createClusterTierClientEntity(cacheId, clientStoreConfiguration, reconnectSet.remove(cacheId));

    ServerStoreProxy serverStoreProxy;
    switch (configuredConsistency) {
      case STRONG:
        serverStoreProxy =  new StrongServerStoreProxy(cacheId, storeClientEntity, invalidation);
        break;
      case EVENTUAL:
        serverStoreProxy = new EventualServerStoreProxy(cacheId, storeClientEntity, invalidation);
        break;
      default:
        throw new AssertionError("Unknown consistency : " + configuredConsistency);
    }

    try {
      try {
        storeClientEntity.validate(clientStoreConfiguration);
      } catch (ClusterTierValidationException e) {
        throw new PerpetualCachePersistenceException("Unable to create cluster tier proxy '" + cacheIdentifier.getId() + "' for entity '"
          + configuration.getConnectionSource().getClusterTierManager() + "'", e);
      } catch (ClusterTierException e) {
        throw new CachePersistenceException("Unable to create cluster tier proxy '" + cacheIdentifier.getId() + "' for entity '"
          + configuration.getConnectionSource().getClusterTierManager() + "'", e);
      } catch (TimeoutException e) {
        throw new CachePersistenceException("Unable to create cluster tier proxy '" + cacheIdentifier.getId() + "' for entity '"
          + configuration.getConnectionSource().getClusterTierManager() + "'; validate operation timed out", e);
      }
    } catch (Throwable t) {
      try {
        serverStoreProxy.close();
      } catch (Throwable u) {
        t.addSuppressed(u);
      }
      throw t;
    }

    if (storeConfig.getCacheLoaderWriter() != null) {
      LockManager lockManager = new LockManager(storeClientEntity);
      serverStoreProxy = new LockingServerStoreProxyImpl(serverStoreProxy, lockManager);
    }

    return serverStoreProxy;
  }

  @Override
  public void releaseServerStoreProxy(ServerStoreProxy storeProxy, boolean isReconnect) {
    connectionState.removeClusterTierClientEntity(storeProxy.getCacheId());
    if (!isReconnect) {
      storeProxy.close();
    } else {
      reconnectSet.add(storeProxy.getCacheId());
    }
  }

  /**
   * Supplies the identifier to use for identifying a client-side cache to its server counterparts.
   */
  private static class DefaultClusterCacheIdentifier implements ClusteredCacheIdentifier {

    private final String id;

    DefaultClusterCacheIdentifier(final String id) {
      this.id = id;
    }

    @Override
    public String getId() {
      return this.id;
    }

    @Override
    public Class<ClusteringService> getServiceType() {
      return ClusteringService.class;
    }

    @Override
    public String toString() {
      return getClass().getSimpleName() + "@" + id;
    }
  }

  private static class ClusteredSpace {

    private final ClusteredCacheIdentifier identifier;
    private final ConcurrentMap<String, ClusterStateRepository> stateRepositories;

    ClusteredSpace(final ClusteredCacheIdentifier identifier) {
      this.identifier = identifier;
      this.stateRepositories = new ConcurrentHashMap<>();
    }
  }

<<<<<<< HEAD
  // for test purposes
  public ConnectionState getConnectionState() {
    return connectionState;
  }

=======
  private static ExecutorService createAsyncWorker() {
    return Executors.newSingleThreadExecutor(r -> {
      Thread t = new Thread(r, "Async DefaultClusteringService Worker");
      t.setDaemon(true);
      return t;
    });
  }
>>>>>>> d0d372ec
}<|MERGE_RESOLUTION|>--- conflicted
+++ resolved
@@ -355,13 +355,11 @@
     }
   }
 
-<<<<<<< HEAD
   // for test purposes
   public ConnectionState getConnectionState() {
     return connectionState;
   }
 
-=======
   private static ExecutorService createAsyncWorker() {
     return Executors.newSingleThreadExecutor(r -> {
       Thread t = new Thread(r, "Async DefaultClusteringService Worker");
@@ -369,5 +367,4 @@
       return t;
     });
   }
->>>>>>> d0d372ec
 }