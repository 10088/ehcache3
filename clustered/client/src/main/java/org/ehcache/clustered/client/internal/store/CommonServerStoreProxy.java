--- conflicted
+++ resolved
@@ -52,21 +52,10 @@
     this.responseListeners.put(EhcacheEntityResponse.ServerInvalidateHash.class, new SimpleClusteredTierClientEntity.ResponseListener<EhcacheEntityResponse.ServerInvalidateHash>() {
       @Override
       public void onResponse(EhcacheEntityResponse.ServerInvalidateHash response) {
-<<<<<<< HEAD
-        if (response.getCacheId().equals(messageFactory.getCacheId())) {
-          long key = response.getKey();
-          LOGGER.debug("CLIENT: on cache {}, server requesting hash {} to be invalidated", messageFactory.getCacheId(), key);
-          for (InvalidationListener listener : invalidationListeners) {
-            listener.onEvictInvalidateHash(key);
-          }
-        } else {
-          LOGGER.debug("CLIENT: on cache {}, ignoring invalidation on unrelated cache : {}", messageFactory.getCacheId(), response.getCacheId());
-=======
         long key = response.getKey();
         LOGGER.debug("CLIENT: on cache {}, server requesting hash {} to be invalidated", cacheId, key);
         for (InvalidationListener listener : invalidationListeners) {
-          listener.onInvalidateHash(key);
->>>>>>> 67e3c39e
+          listener.onEvictInvalidateHash(key);
         }
       }
     });
@@ -76,26 +65,9 @@
         final long key = response.getKey();
         final int invalidationId = response.getInvalidationId();
 
-<<<<<<< HEAD
-        if (cacheId.equals(messageFactory.getCacheId())) {
-          LOGGER.debug("CLIENT: doing work to invalidate hash {} from cache {} (ID {})", key, cacheId, invalidationId);
-          for (InvalidationListener listener : invalidationListeners) {
-            listener.onAppendInvalidateHash(key);
-          }
-
-          try {
-            LOGGER.debug("CLIENT: ack'ing invalidation of hash {} from cache {} (ID {})", key, cacheId, invalidationId);
-            entity.invokeAsync(messageFactory.clientInvalidationAck(invalidationId), false);
-          } catch (Exception e) {
-            //TODO: what should be done here?
-            LOGGER.error("error acking client invalidation of hash {} on cache {}", key, cacheId, e);
-          }
-        } else {
-          LOGGER.debug("CLIENT: on cache {}, ignoring invalidation on unrelated cache : {}", messageFactory.getCacheId(), response.getCacheId());
-=======
         LOGGER.debug("CLIENT: doing work to invalidate hash {} from cache {} (ID {})", key, cacheId, invalidationId);
         for (InvalidationListener listener : invalidationListeners) {
-          listener.onInvalidateHash(key);
+          listener.onAppendInvalidateHash(key);
         }
 
         try {
@@ -104,7 +76,6 @@
         } catch (Exception e) {
           //TODO: what should be done here?
           LOGGER.error("error acking client invalidation of hash {} on cache {}", key, cacheId, e);
->>>>>>> 67e3c39e
         }
       }
     });
