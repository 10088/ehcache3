/*
 * Copyright Terracotta, Inc.
 *
 * Licensed under the Apache License, Version 2.0 (the "License");
 * you may not use this file except in compliance with the License.
 * You may obtain a copy of the License at
 *
 *     http://www.apache.org/licenses/LICENSE-2.0
 *
 * Unless required by applicable law or agreed to in writing, software
 * distributed under the License is distributed on an "AS IS" BASIS,
 * WITHOUT WARRANTIES OR CONDITIONS OF ANY KIND, either express or implied.
 * See the License for the specific language governing permissions and
 * limitations under the License.
 */
package org.ehcache.clustered.client.internal.store;

import org.ehcache.clustered.client.config.ClusteredResourcePool;
import org.ehcache.clustered.client.config.builders.ClusteredResourcePoolBuilder;
import org.ehcache.clustered.client.internal.EhcacheClientEntityFactory;
import org.ehcache.clustered.client.internal.UnitTestConnectionService;
import org.ehcache.clustered.client.internal.UnitTestConnectionService.PassthroughServerBuilder;
import org.ehcache.clustered.common.Consistency;
import org.ehcache.clustered.common.ServerSideConfiguration;
import org.ehcache.clustered.common.internal.ServerStoreConfiguration;
import org.ehcache.clustered.common.internal.messages.ServerStoreMessageFactory;
import org.ehcache.clustered.common.internal.store.Chain;
import org.ehcache.config.units.MemoryUnit;
import org.ehcache.impl.serialization.LongSerializer;
import org.junit.AfterClass;
import org.junit.BeforeClass;
import org.junit.Test;
import org.terracotta.connection.Connection;

import java.net.URI;
import java.util.Collections;
import java.util.List;
import java.util.Properties;
import java.util.UUID;
import java.util.concurrent.Callable;
import java.util.concurrent.CopyOnWriteArrayList;
import java.util.concurrent.CountDownLatch;
import java.util.concurrent.ExecutorService;
import java.util.concurrent.Executors;
import java.util.concurrent.Future;
import java.util.concurrent.TimeUnit;
import java.util.concurrent.atomic.AtomicBoolean;
import java.util.concurrent.atomic.AtomicReference;

import static org.ehcache.clustered.common.internal.store.Util.chainsEqual;
import static org.ehcache.clustered.common.internal.store.Util.createPayload;
import static org.hamcrest.MatcherAssert.assertThat;
import static org.hamcrest.Matchers.greaterThan;
import static org.hamcrest.core.Is.is;
import static org.hamcrest.core.IsInstanceOf.instanceOf;
import static org.junit.Assert.fail;

public class StrongServerStoreProxyTest {

  private static final ExecutorService EXECUTOR_SERVICE = Executors.newCachedThreadPool();

  private static final String CACHE_IDENTIFIER = "testCache";
  private static final URI CLUSTER_URI = URI.create("terracotta://localhost:9510");

  private static SimpleClusteredTierClientEntity clientEntity1;
  private static ClusteredTierClientEntity clientEntity2;
  private static StrongServerStoreProxy serverStoreProxy1;
  private static StrongServerStoreProxy serverStoreProxy2;

  @BeforeClass
  public static void setUp() throws Exception {
    UnitTestConnectionService.add(CLUSTER_URI,
        new PassthroughServerBuilder()
            .resource("defaultResource", 128, MemoryUnit.MB)
            .build());
    UnitTestConnectionService unitTestConnectionService = new UnitTestConnectionService();
    Connection connection1 = unitTestConnectionService.connect(CLUSTER_URI, new Properties());
    Connection connection2 = unitTestConnectionService.connect(CLUSTER_URI, new Properties());

    EhcacheClientEntityFactory entityFactory1 = new EhcacheClientEntityFactory(connection1);
    EhcacheClientEntityFactory entityFactory2 = new EhcacheClientEntityFactory(connection2);

    entityFactory1.create("TestCacheManager",
        new ServerSideConfiguration("defaultResource", Collections.<String, ServerSideConfiguration.Pool>emptyMap()));
    entityFactory2.retrieve("TestCacheManager", null);

    ClusteredResourcePool resourcePool = ClusteredResourcePoolBuilder.clusteredDedicated(4L, MemoryUnit.MB);

    ServerStoreConfiguration serverStoreConfiguration = new ServerStoreConfiguration(resourcePool.getPoolAllocation(), Long.class.getName(),
        Long.class.getName(), Long.class.getName(), Long.class.getName(), LongSerializer.class.getName(), LongSerializer.class
        .getName(), Consistency.STRONG);

    clientEntity1 = (SimpleClusteredTierClientEntity) entityFactory1.fetchOrCreateClusteredStoreEntity(UUID.randomUUID(), "TestCacheManager", CACHE_IDENTIFIER, serverStoreConfiguration, true);
    clientEntity2 = entityFactory2.fetchOrCreateClusteredStoreEntity(UUID.randomUUID(), "TestCacheManager", CACHE_IDENTIFIER, serverStoreConfiguration, false);
    // required to attach the store to the client
    clientEntity1.validate(serverStoreConfiguration);
    clientEntity2.validate(serverStoreConfiguration);

    serverStoreProxy1 = new StrongServerStoreProxy(new ServerStoreMessageFactory(CACHE_IDENTIFIER, clientEntity1.getClientId()), clientEntity1);
    serverStoreProxy2 = new StrongServerStoreProxy(new ServerStoreMessageFactory(CACHE_IDENTIFIER, clientEntity2.getClientId()), clientEntity2);
  }

  @AfterClass
  public static void tearDown() throws Exception {
    serverStoreProxy1 = null;
    if (clientEntity1 != null) {
      clientEntity1.close();
      clientEntity1 = null;
    }

    serverStoreProxy2 = null;
    if (clientEntity2 != null) {
      clientEntity2.close();
      clientEntity2 = null;
    }

    UnitTestConnectionService.remove(CLUSTER_URI);
    EXECUTOR_SERVICE.shutdown();
  }

  @Test
  public void testServerSideEvictionFiresInvalidations() throws Exception {
    final List<Long> store1EvictInvalidatedHashes = new CopyOnWriteArrayList<Long>();
    final List<Long> store2AppendInvalidatedHashes = new CopyOnWriteArrayList<Long>();
    final List<Long> store2EvictInvalidatedHashes = new CopyOnWriteArrayList<Long>();

    ServerStoreProxy.InvalidationListener listener1 = new ServerStoreProxy.InvalidationListener() {
      @Override
      public void onAppendInvalidateHash(long hash) {
        fail("should not be called");
      }

      @Override
      public void onEvictInvalidateHash(long hash) {
        store1EvictInvalidatedHashes.add(hash);
      }

      @Override
      public void onInvalidateAll() {
        fail("should not be called");
      }
    };
    ServerStoreProxy.InvalidationListener listener2 = new ServerStoreProxy.InvalidationListener() {
      @Override
      public void onAppendInvalidateHash(long hash) {
        store2AppendInvalidatedHashes.add(hash);
      }

      @Override
      public void onEvictInvalidateHash(long hash) {
        store2EvictInvalidatedHashes.add(hash);
      }

      @Override
      public void onInvalidateAll() {
        fail("should not be called");
      }
    };
    serverStoreProxy1.addInvalidationListener(listener1);
    serverStoreProxy2.addInvalidationListener(listener2);

    final int ITERATIONS = 40;
    for (int i = 0; i < ITERATIONS; i++) {
      serverStoreProxy1.append(i, createPayload(i, 512 * 1024));
    }

    int evictionCount = 0;
    for (int i = 0; i < ITERATIONS; i++) {
      Chain elements1 = serverStoreProxy1.get(i);
      Chain elements2 = serverStoreProxy2.get(i);
      assertThat(chainsEqual(elements1, elements2), is(true));
      if (elements1.isEmpty()) {
        evictionCount++;
      }
    }

    // there has to be server-side evictions, otherwise this test is useless
    assertThat(evictionCount, greaterThan(0));
    // test that each time the server evicted, the all the clients got notified
    assertThat(store1EvictInvalidatedHashes.size(), is(evictionCount));
    assertThat(store2EvictInvalidatedHashes.size(), is(evictionCount));
    // test that each time the client mutated, the other client got notified
    assertThat(store2AppendInvalidatedHashes.size(), is(ITERATIONS));

    serverStoreProxy1.removeInvalidationListener(listener1);
    serverStoreProxy2.removeInvalidationListener(listener2);
  }

  @Test
  public void testHashInvalidationListenerWithAppend() throws Exception {
    final AtomicReference<Long> invalidatedHash = new AtomicReference<Long>();

    ServerStoreProxy.InvalidationListener listener = new ServerStoreProxy.InvalidationListener() {
      @Override
      public void onAppendInvalidateHash(long hash) {
        invalidatedHash.set(hash);
      }

      @Override
      public void onEvictInvalidateHash(long hash) {
        fail("should not be called");
      }

      @Override
      public void onInvalidateAll() {
        throw new AssertionError("Should not be called");
      }
    };
    serverStoreProxy2.addInvalidationListener(listener);

    serverStoreProxy1.append(1L, createPayload(1L));

    assertThat(invalidatedHash.get(), is(1L));
    serverStoreProxy2.removeInvalidationListener(listener);
  }

  @Test
  public void testConcurrentHashInvalidationListenerWithAppend() throws Exception {
    final AtomicBoolean invalidating = new AtomicBoolean();
    final CountDownLatch latch = new CountDownLatch(2);

    ServerStoreProxy.InvalidationListener listener = new ServerStoreProxy.InvalidationListener() {
      @Override
      public void onAppendInvalidateHash(long hash) {
        if (!invalidating.compareAndSet(false, true)) {
          fail("Both threads entered the listener concurrently");
        }
        try {
          Thread.sleep(100);
        } catch (InterruptedException ie) {
          throw new AssertionError(ie);
        }
        invalidating.set(false);
        latch.countDown();
      }

      @Override
      public void onEvictInvalidateHash(long hash) {
        fail("should not be called");
      }

      @Override
      public void onInvalidateAll() {
        throw new AssertionError("Should not be called");
      }
    };
    serverStoreProxy2.addInvalidationListener(listener);

    EXECUTOR_SERVICE.submit(new Callable<Object>() {
      @Override
      public Object call() throws Exception {
        serverStoreProxy1.append(1L, createPayload(1L));
        return null;
      }
    });
    EXECUTOR_SERVICE.submit(new Callable<Object>() {
      @Override
      public Object call() throws Exception {
        serverStoreProxy1.append(1L, createPayload(1L));
        return null;
      }
    });

    if (!latch.await(5, TimeUnit.SECONDS)) {
      fail("Both listeners were not called");
    }
    serverStoreProxy2.removeInvalidationListener(listener);
  }

  @Test
  public void testHashInvalidationListenerWithGetAndAppend() throws Exception {
    final AtomicReference<Long> invalidatedHash = new AtomicReference<Long>();

    ServerStoreProxy.InvalidationListener listener = new ServerStoreProxy.InvalidationListener() {
      @Override
      public void onAppendInvalidateHash(long hash) {
        invalidatedHash.set(hash);
      }

      @Override
      public void onEvictInvalidateHash(long hash) {
        fail("should not be called");
      }

      @Override
      public void onInvalidateAll() {
        throw new AssertionError("Should not be called");
      }
    };
    serverStoreProxy2.addInvalidationListener(listener);

    serverStoreProxy1.getAndAppend(1L, createPayload(1L));

    serverStoreProxy2.removeInvalidationListener(listener);
  }

  @Test
  public void testAllInvalidationListener() throws Exception {
    final AtomicBoolean invalidatedAll = new AtomicBoolean();

    ServerStoreProxy.InvalidationListener listener = new ServerStoreProxy.InvalidationListener() {
      @Override
      public void onAppendInvalidateHash(long hash) {
        throw new AssertionError("Should not be called");
      }

      @Override
      public void onEvictInvalidateHash(long hash) {
        throw new AssertionError("Should not be called");
      }

      @Override
      public void onInvalidateAll() {
        invalidatedAll.set(true);
      }
    };
    serverStoreProxy2.addInvalidationListener(listener);

    serverStoreProxy1.clear();

    assertThat(invalidatedAll.get(), is(true));
    serverStoreProxy2.removeInvalidationListener(listener);
  }

  @Test
  public void testConcurrentAllInvalidationListener() throws Exception {
    final AtomicBoolean invalidating = new AtomicBoolean();
    final CountDownLatch latch = new CountDownLatch(2);

    ServerStoreProxy.InvalidationListener listener = new ServerStoreProxy.InvalidationListener() {
      @Override
      public void onAppendInvalidateHash(long hash) {
        throw new AssertionError("Should not be called");
      }

      @Override
      public void onEvictInvalidateHash(long hash) {
        throw new AssertionError("Should not be called");
      }

      @Override
      public void onInvalidateAll() {
        if (!invalidating.compareAndSet(false, true)) {
          fail("Both threads entered the listener concurrently");
        }
        try {
          Thread.sleep(100);
        } catch (InterruptedException ie) {
          throw new AssertionError(ie);
        }
        invalidating.set(false);
        latch.countDown();
      }
    };
    serverStoreProxy2.addInvalidationListener(listener);

    EXECUTOR_SERVICE.submit(new Callable<Future>() {
      @Override
      public Future call() throws Exception {
        serverStoreProxy1.clear();
        return null;
      }
    });
    EXECUTOR_SERVICE.submit(new Callable<Future>() {
      @Override
      public Future call() throws Exception {
        serverStoreProxy1.clear();
        return null;
      }
    });

    if (!latch.await(5, TimeUnit.SECONDS)) {
      fail("Both listeners were not called");
    }

    serverStoreProxy2.removeInvalidationListener(listener);
  }

  @Test
  public void testAppendInvalidationUnblockedByDisconnection() throws Exception {
    ServerStoreProxy.InvalidationListener listener = new ServerStoreProxy.InvalidationListener() {
      @Override
<<<<<<< HEAD
      public void onAppendInvalidateHash(long hash) {
        EhcacheClientEntityHelper.fireDisconnectionEvent(clientEntity1);
=======
      public void onInvalidateHash(long hash) {
        clientEntity1.fireDisconnectionEvent();
>>>>>>> 35896055
      }

      @Override
      public void onEvictInvalidateHash(long hash) {
        fail("should not be called");
      }

      @Override
      public void onInvalidateAll() {
        throw new AssertionError("Should not be called");
      }
    };
    serverStoreProxy2.addInvalidationListener(listener);

    try {
      serverStoreProxy1.append(1L, createPayload(1L));
      fail("expected RuntimeException");
    } catch (RuntimeException re) {
      assertThat(re.getCause(), instanceOf(IllegalStateException.class));
    }

    serverStoreProxy2.removeInvalidationListener(listener);
    clientEntity1.setConnected(true);
  }

  @Test
  public void testClearInvalidationUnblockedByDisconnection() throws Exception {
    ServerStoreProxy.InvalidationListener listener = new ServerStoreProxy.InvalidationListener() {
      @Override
      public void onAppendInvalidateHash(long hash) {
        throw new AssertionError("Should not be called");
      }

      @Override
      public void onEvictInvalidateHash(long hash) {
        throw new AssertionError("Should not be called");
      }

      @Override
      public void onInvalidateAll() {
        clientEntity1.fireDisconnectionEvent();
      }
    };
    serverStoreProxy2.addInvalidationListener(listener);

    try {
      serverStoreProxy1.clear();
      fail("expected RuntimeException");
    } catch (RuntimeException re) {
      assertThat(re.getCause(), instanceOf(IllegalStateException.class));
    }

    serverStoreProxy2.removeInvalidationListener(listener);
    clientEntity1.setConnected(true);
  }
}<|MERGE_RESOLUTION|>--- conflicted
+++ resolved
@@ -380,13 +380,8 @@
   public void testAppendInvalidationUnblockedByDisconnection() throws Exception {
     ServerStoreProxy.InvalidationListener listener = new ServerStoreProxy.InvalidationListener() {
       @Override
-<<<<<<< HEAD
-      public void onAppendInvalidateHash(long hash) {
-        EhcacheClientEntityHelper.fireDisconnectionEvent(clientEntity1);
-=======
-      public void onInvalidateHash(long hash) {
+      public void onAppendInvalidateHash(long hash) {
         clientEntity1.fireDisconnectionEvent();
->>>>>>> 35896055
       }
 
       @Override
