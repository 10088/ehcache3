/*
 * Copyright Terracotta, Inc.
 *
 * Licensed under the Apache License, Version 2.0 (the "License");
 * you may not use this file except in compliance with the License.
 * You may obtain a copy of the License at
 *
 *     http://www.apache.org/licenses/LICENSE-2.0
 *
 * Unless required by applicable law or agreed to in writing, software
 * distributed under the License is distributed on an "AS IS" BASIS,
 * WITHOUT WARRANTIES OR CONDITIONS OF ANY KIND, either express or implied.
 * See the License for the specific language governing permissions and
 * limitations under the License.
 */

import org.gradle.internal.jvm.Jvm

dependencies {
  testCompile project(':dist')
  testCompile project(':clustered:clustered-dist')
  testCompile project(':management')
  testCompile "org.terracotta.management:management-entity-client:$parent.managementVersion"

  testCompile group:'org.terracotta', name:'galvan-support', version: galvanVersion
  testCompile (group:'com.google.code.tempus-fugit', name:'tempus-fugit', version:'1.1') {
    exclude group:'junit', module:'junit'
    exclude group:'org.hamcrest', module:'hamcrest-core'
  }
  testCompile group: 'javax.cache', name: 'cache-api', version: jcacheVersion

  testCompile "org.terracotta.management:management-entity-server:$parent.managementVersion:plugin"
  testCompile "org.terracotta.management:monitoring-service:$parent.managementVersion:plugin"
  testCompile "org.terracotta.management:monitoring-service-entity:$parent.managementVersion:plugin"
}

task unzipKit(type: Copy) {
  dependsOn project(':clustered:clustered-dist').distZip
  from zipTree(project(':clustered:clustered-dist').distZip.archivePath)
  into 'build/ehcache-kit'
}

compileTestJava {
  options.forkOptions.executable = Jvm.current().javacExecutable
}

test {
  dependsOn unzipKit
<<<<<<< HEAD
  executable = Jvm.current().javaExecutable
=======
  executable = MavenToolchain.javaExecutable(JavaVersion.VERSION_1_8, 'java')
  environment 'JAVA_HOME', MavenToolchain.javaHome(JavaVersion.VERSION_1_8)
>>>>>>> 6c4c6b09
  // If you want to see all mutations of the voltron monitoring tree, add to JAVA_OPTS: -Dorg.terracotta.management.service.monitoring.VoltronMonitoringService.DEBUG=true
  environment 'JAVA_OPTS', '-Dcom.tc.l2.lockmanager.greedy.locks.enabled=false'
  //If this directory does not exist, tests will fail with a cryptic assert failure
  systemProperty 'kitInstallationPath', "$unzipKit.destinationDir/${project(':clustered:clustered-dist').archivesBaseName}-$project.version-kit"
  systemProperty 'managementPlugins', ["management-model", "management-registry", "sequence-generator", "management-entity-server", "monitoring-service", "monitoring-service-entity"].collect { String artifact -> project.configurations.testCompile.find { it.name.startsWith("$artifact-$parent.managementVersion") } }.join(File.pathSeparator)
  // Uncomment to include client logging in console output
  // testLogging.showStandardStreams = true
}
<|MERGE_RESOLUTION|>--- conflicted
+++ resolved
@@ -46,12 +46,7 @@
 
 test {
   dependsOn unzipKit
-<<<<<<< HEAD
   executable = Jvm.current().javaExecutable
-=======
-  executable = MavenToolchain.javaExecutable(JavaVersion.VERSION_1_8, 'java')
-  environment 'JAVA_HOME', MavenToolchain.javaHome(JavaVersion.VERSION_1_8)
->>>>>>> 6c4c6b09
   // If you want to see all mutations of the voltron monitoring tree, add to JAVA_OPTS: -Dorg.terracotta.management.service.monitoring.VoltronMonitoringService.DEBUG=true
   environment 'JAVA_OPTS', '-Dcom.tc.l2.lockmanager.greedy.locks.enabled=false'
   //If this directory does not exist, tests will fail with a cryptic assert failure
