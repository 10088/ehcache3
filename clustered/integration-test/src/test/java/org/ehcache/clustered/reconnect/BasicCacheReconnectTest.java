/*
 * Copyright Terracotta, Inc.
 *
 * Licensed under the Apache License, Version 2.0 (the "License");
 * you may not use this file except in compliance with the License.
 * You may obtain a copy of the License at
 *
 *     http://www.apache.org/licenses/LICENSE-2.0
 *
 * Unless required by applicable law or agreed to in writing, software
 * distributed under the License is distributed on an "AS IS" BASIS,
 * WITHOUT WARRANTIES OR CONDITIONS OF ANY KIND, either express or implied.
 * See the License for the specific language governing permissions and
 * limitations under the License.
 */
package org.ehcache.clustered.reconnect;

import org.ehcache.Cache;
import org.ehcache.PersistentCacheManager;
import org.ehcache.StateTransitionException;
import org.ehcache.clustered.client.config.builders.ClusteredResourcePoolBuilder;
import org.ehcache.clustered.client.config.builders.ClusteringServiceConfigurationBuilder;
import org.ehcache.clustered.client.internal.store.ReconnectInProgressException;
import org.ehcache.clustered.util.TCPProxyManager;
import org.ehcache.config.CacheConfiguration;
import org.ehcache.config.builders.CacheConfigurationBuilder;
import org.ehcache.config.builders.CacheManagerBuilder;
import org.ehcache.config.builders.ResourcePoolsBuilder;
import org.ehcache.config.units.MemoryUnit;
import org.junit.AfterClass;
import org.junit.BeforeClass;
import org.junit.ClassRule;
import org.junit.Rule;
import org.junit.Test;
import org.terracotta.testing.rules.Cluster;
import org.terracotta.utilities.test.rules.TestRetryer;

import java.net.URI;
import java.time.Duration;
import java.util.concurrent.CompletableFuture;
import java.util.concurrent.ExecutionException;
import java.util.concurrent.ThreadLocalRandom;
import java.util.concurrent.TimeUnit;

import static java.time.Duration.ofSeconds;
import static org.hamcrest.MatcherAssert.assertThat;
import static org.hamcrest.Matchers.instanceOf;
import static org.hamcrest.Matchers.notNullValue;
import static org.hamcrest.Matchers.nullValue;
import static org.junit.Assert.fail;

import static org.terracotta.utilities.test.rules.TestRetryer.OutputIs.CLASS_RULE;
import static org.terracotta.utilities.test.rules.TestRetryer.tryValues;

<<<<<<< HEAD
public class BasicCacheReconnectTest {
  public static final String RESOURCE_CONFIG =
          "<config xmlns:ohr='http://www.terracotta.org/config/offheap-resource'>"
                  + "<ohr:offheap-resources>"
                  + "<ohr:resource name=\"primary-server-resource\" unit=\"MB\">64</ohr:resource>"
                  + "</ohr:offheap-resources>"
                  + "</config>\n"
                  + "<service xmlns:lease='http://www.terracotta.org/service/lease'>"
                  + "<lease:connection-leasing>"
                  + "<lease:lease-length unit='seconds'>5</lease:lease-length>"
                  + "</lease:connection-leasing>"
                  + "</service>";
=======
public class BasicCacheReconnectTest extends ClusteredTests {
>>>>>>> 042d10ac

  private static TCPProxyManager proxyManager;
  private static PersistentCacheManager cacheManager;

  private static CacheConfiguration<Long, String> config = CacheConfigurationBuilder.newCacheConfigurationBuilder(Long.class, String.class,
          ResourcePoolsBuilder.newResourcePoolsBuilder()
                  .with(ClusteredResourcePoolBuilder.clusteredDedicated("primary-server-resource", 1, MemoryUnit.MB)))
          .withResilienceStrategy(new ThrowingResiliencyStrategy<>())
          .build();

  @ClassRule @Rule
  public static final TestRetryer<Duration, Cluster> CLUSTER = tryValues(ofSeconds(1), ofSeconds(10), ofSeconds(30))
    .map(leaseLength -> newCluster().in(clusterPath()).withServiceFragment(
      offheapResource("primary-server-resource", 64) + leaseLength(leaseLength)).build())
    .outputIs(CLASS_RULE);

  @BeforeClass
  public static void initializeCacheManager() throws Exception {
    proxyManager = TCPProxyManager.create(CLUSTER.get().getConnectionURI());
    URI connectionURI = proxyManager.getURI();

    CacheManagerBuilder<PersistentCacheManager> clusteredCacheManagerBuilder
            = CacheManagerBuilder.newCacheManagerBuilder()
            .with(ClusteringServiceConfigurationBuilder.cluster(connectionURI.resolve("/crud-cm"))
              .autoCreate(server -> server.defaultServerResource("primary-server-resource")));
    cacheManager = clusteredCacheManagerBuilder.build(false);
    cacheManager.init();
  }

  @AfterClass
  public static void stopProxies() {
    proxyManager.close();
  }

  @Test
  public void cacheOpsDuringReconnection() throws Exception {

    try {

      Cache<Long, String> cache = cacheManager.createCache("clustered-cache", config);

      CompletableFuture<Void> future = CompletableFuture.runAsync(() ->
              ThreadLocalRandom.current()
                      .longs()
                      .forEach(value ->
                              cache.put(value, Long.toString(value))));

      expireLease();

      try {
        future.get(5000, TimeUnit.MILLISECONDS);
        fail();
      } catch (ExecutionException e) {
        assertThat(e.getCause().getCause().getCause(), instanceOf(ReconnectInProgressException.class));
      }

      CompletableFuture<Void> getSucceededFuture = CompletableFuture.runAsync(() -> {
        while (true) {
          try {
            cache.get(1L);
            break;
          } catch (RuntimeException e) {

          }
        }
      });

      getSucceededFuture.get(20000, TimeUnit.MILLISECONDS);
    } finally {
      cacheManager.destroyCache("clustered-cache");
    }

  }

  @Test
  public void reconnectDuringCacheCreation() throws Exception {

    expireLease();

    Cache<Long, String> cache = cacheManager.createCache("clustered-cache", config);

    assertThat(cache, notNullValue());

    cacheManager.destroyCache("clustered-cache");

  }

  @Test
  public void reconnectDuringCacheDestroy() throws Exception {

    Cache<Long, String> cache = cacheManager.createCache("clustered-cache", config);

    assertThat(cache, notNullValue());

    expireLease();

    cacheManager.destroyCache("clustered-cache");
    assertThat(cacheManager.getCache("clustered-cache", Long.class, String.class), nullValue());

  }

  private void expireLease() throws InterruptedException {
    long delay = CLUSTER.input().plusSeconds(1L).toMillis();
    proxyManager.setDelay(delay);
    try {
      Thread.sleep(delay);
    } finally {
      proxyManager.setDelay(0);
    }
  }
}<|MERGE_RESOLUTION|>--- conflicted
+++ resolved
@@ -43,6 +43,10 @@
 import java.util.concurrent.TimeUnit;
 
 import static java.time.Duration.ofSeconds;
+import static org.ehcache.testing.StandardCluster.clusterPath;
+import static org.ehcache.testing.StandardCluster.leaseLength;
+import static org.ehcache.testing.StandardCluster.newCluster;
+import static org.ehcache.testing.StandardCluster.offheapResource;
 import static org.hamcrest.MatcherAssert.assertThat;
 import static org.hamcrest.Matchers.instanceOf;
 import static org.hamcrest.Matchers.notNullValue;
@@ -52,22 +56,7 @@
 import static org.terracotta.utilities.test.rules.TestRetryer.OutputIs.CLASS_RULE;
 import static org.terracotta.utilities.test.rules.TestRetryer.tryValues;
 
-<<<<<<< HEAD
 public class BasicCacheReconnectTest {
-  public static final String RESOURCE_CONFIG =
-          "<config xmlns:ohr='http://www.terracotta.org/config/offheap-resource'>"
-                  + "<ohr:offheap-resources>"
-                  + "<ohr:resource name=\"primary-server-resource\" unit=\"MB\">64</ohr:resource>"
-                  + "</ohr:offheap-resources>"
-                  + "</config>\n"
-                  + "<service xmlns:lease='http://www.terracotta.org/service/lease'>"
-                  + "<lease:connection-leasing>"
-                  + "<lease:lease-length unit='seconds'>5</lease:lease-length>"
-                  + "</lease:connection-leasing>"
-                  + "</service>";
-=======
-public class BasicCacheReconnectTest extends ClusteredTests {
->>>>>>> 042d10ac
 
   private static TCPProxyManager proxyManager;
   private static PersistentCacheManager cacheManager;
