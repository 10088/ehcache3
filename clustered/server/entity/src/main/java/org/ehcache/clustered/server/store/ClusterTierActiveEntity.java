--- conflicted
+++ resolved
@@ -162,13 +162,7 @@
   private final ReconnectMessageCodec reconnectMessageCodec = new ReconnectMessageCodec();
   private final ClusterTierManagement management;
   private final String managerIdentifier;
-<<<<<<< HEAD
-  private final Object inflightInvalidationsMutex = new Object();
-  private volatile List<InvalidationTuple> inflightInvalidations;
   private final Set<ClientDescriptor> eventListeners = new CopyOnWriteArraySet<>(); // mutations are synchronized on eventListeners itself
-=======
-  private final Set<ClientDescriptor> eventListeners = new HashSet<>(); // accesses are synchronized on eventListeners itself
->>>>>>> a280de9b
   private final Map<ClientDescriptor, Boolean> connectedClients = new ConcurrentHashMap<>();
   private final Map<ClientDescriptor, Map<UUID, Iterator<Map.Entry<Long, Chain>>>> liveIterators = new ConcurrentHashMap<>();
   private final int chainCompactionLimit;
