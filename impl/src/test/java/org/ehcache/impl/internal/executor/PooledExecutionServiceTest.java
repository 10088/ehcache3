--- conflicted
+++ resolved
@@ -80,13 +80,8 @@
 
     pooledExecutionService.start(null);
 
-<<<<<<< HEAD
     expectedException.expectMessage("No default pool configured, and no explicit alias provided. Consider configuring a default pool.");
-    pooledExecutionService.getOrderedExecutor(null, new LinkedBlockingDeque<Runnable>());
-=======
-    expectedException.expectMessage("Null pool alias provided and no default pool configured");
     pooledExecutionService.getOrderedExecutor(null, new LinkedBlockingDeque<>());
->>>>>>> af866110
   }
 
   @Test
