/*
 * Copyright Terracotta, Inc.
 *
 * Licensed under the Apache License, Version 2.0 (the "License");
 * you may not use this file except in compliance with the License.
 * You may obtain a copy of the License at
 *
 *     http://www.apache.org/licenses/LICENSE-2.0
 *
 * Unless required by applicable law or agreed to in writing, software
 * distributed under the License is distributed on an "AS IS" BASIS,
 * WITHOUT WARRANTIES OR CONDITIONS OF ANY KIND, either express or implied.
 * See the License for the specific language governing permissions and
 * limitations under the License.
 */
package org.ehcache.integration;

import org.ehcache.PersistentCacheManager;
import org.ehcache.config.builders.CacheConfigurationBuilder;
import org.ehcache.config.builders.CacheManagerBuilder;
import org.ehcache.config.units.MemoryUnit;
import org.ehcache.StateTransitionException;
import org.ehcache.impl.config.persistence.CacheManagerPersistenceConfiguration;
import org.junit.Test;

import java.io.File;
import java.io.Serializable;
import java.net.URISyntaxException;

import static junit.framework.TestCase.fail;
import static org.ehcache.config.builders.ResourcePoolsBuilder.newResourcePoolsBuilder;
import static org.hamcrest.MatcherAssert.assertThat;
import static org.hamcrest.Matchers.equalTo;
import static org.hamcrest.Matchers.instanceOf;

public class PersistentCacheTest {

  @Test
  public void testRecoverPersistentCacheFailsWhenConfiguringIncompatibleClass() throws Exception {
    {
      PersistentCacheManager cacheManager = CacheManagerBuilder.newCacheManagerBuilder()
          .with(new CacheManagerPersistenceConfiguration(new File(getStoragePath(), "testRecoverPersistentCacheFailsWhenConfiguringIncompatibleClass")))
          .withCache("persistentCache",
              CacheConfigurationBuilder.newCacheConfigurationBuilder(Long.class, String.class,
                  newResourcePoolsBuilder()
                      .heap(1, MemoryUnit.MB)
                      .offheap(2, MemoryUnit.MB)
                      .disk(5, MemoryUnit.MB, true)
                  )
          ).build(true);


      cacheManager.close();
    }

    {
        PersistentCacheManager cacheManager = CacheManagerBuilder.newCacheManagerBuilder()
            .with(new CacheManagerPersistenceConfiguration(new File(getStoragePath(), "testRecoverPersistentCacheFailsWhenConfiguringIncompatibleClass")))
            .withCache("persistentCache",
                CacheConfigurationBuilder.newCacheConfigurationBuilder(Long.class, Serializable.class,
                    newResourcePoolsBuilder()
                        .heap(1, MemoryUnit.MB)
                        .offheap(2, MemoryUnit.MB)
                        .disk(5, MemoryUnit.MB, true)
                    )
            ).build();

      try {
        cacheManager.init();
        fail("expected StateTransitionException");
      } catch (StateTransitionException ste) {
        Throwable rootCause = findRootCause(ste);
        assertThat(rootCause, instanceOf(IllegalArgumentException.class));
        assertThat(rootCause.getMessage(), equalTo("Persisted value type 'java.lang.String' is not the same as the configured value type 'java.io.Serializable'"));
      }
    }
  }

  private Throwable findRootCause(Throwable t) {
    Throwable result = t;
    while (result.getCause() != null) {
      result = result.getCause();
    }
    return result;
  }

<<<<<<< HEAD
=======
  @Test
  public void testRecoverPersistentCacheSucceedsWhenConfiguringCompatibleClass() throws Exception {
    {
      PersistentCacheManager cacheManager = CacheManagerBuilder.newCacheManagerBuilder()
          .with(new CacheManagerPersistenceConfiguration(new File(getStoragePath(), "testRecoverPersistentCacheSucceedsWhenConfiguringCompatibleClass")))
          .withCache("persistentCache",
              CacheConfigurationBuilder.newCacheConfigurationBuilder(Long.class, String.class)
                  .withResourcePools(ResourcePoolsBuilder.newResourcePoolsBuilder()
                      .heap(1, MemoryUnit.MB)
                      .offheap(2, MemoryUnit.MB)
                      .disk(5, MemoryUnit.MB, true)
                  )
          ).build(true);


      cacheManager.close();
    }

    {
      PersistentCacheManager cacheManager = CacheManagerBuilder.newCacheManagerBuilder()
          .with(new CacheManagerPersistenceConfiguration(new File(getStoragePath(), "testRecoverPersistentCacheSucceedsWhenConfiguringCompatibleClass")))
          .withCache("persistentCache",
              CacheConfigurationBuilder.newCacheConfigurationBuilder(Long.class, Serializable.class)
                  .withResourcePools(ResourcePoolsBuilder.newResourcePoolsBuilder()
                      .heap(1, MemoryUnit.MB)
                      .offheap(2, MemoryUnit.MB)
                      .disk(5, MemoryUnit.MB, true)
                  )
          ).build(true);


      cacheManager.close();
    }
  }

  @Test
  public void testRecoverPersistentCacheSucceedsWhenConfiguringArrayClass() throws Exception {
    {
      PersistentCacheManager cacheManager = CacheManagerBuilder.newCacheManagerBuilder()
          .with(new CacheManagerPersistenceConfiguration(new File(getStoragePath(), "testRecoverPersistentCacheSucceedsWhenConfiguringArrayClass")))
          .withCache("persistentCache",
              CacheConfigurationBuilder.newCacheConfigurationBuilder(Long.class, byte[].class)
                  .withResourcePools(ResourcePoolsBuilder.newResourcePoolsBuilder()
                      .heap(1, MemoryUnit.MB)
                      .offheap(2, MemoryUnit.MB)
                      .disk(5, MemoryUnit.MB, true)
                  )
          ).build(true);


      cacheManager.close();
    }

    {
      PersistentCacheManager cacheManager = CacheManagerBuilder.newCacheManagerBuilder()
          .with(new CacheManagerPersistenceConfiguration(new File(getStoragePath(), "testRecoverPersistentCacheSucceedsWhenConfiguringArrayClass")))
          .withCache("persistentCache",
              CacheConfigurationBuilder.newCacheConfigurationBuilder(Long.class, byte[].class)
                  .withResourcePools(ResourcePoolsBuilder.newResourcePoolsBuilder()
                      .heap(1, MemoryUnit.MB)
                      .offheap(2, MemoryUnit.MB)
                      .disk(5, MemoryUnit.MB, true)
                  )
          ).build(true);


      cacheManager.close();
    }
  }


>>>>>>> 5e31b48d
  private String getStoragePath() throws URISyntaxException {
    return getClass().getClassLoader().getResource(".").toURI().getPath();
  }

}<|MERGE_RESOLUTION|>--- conflicted
+++ resolved
@@ -84,51 +84,14 @@
     return result;
   }
 
-<<<<<<< HEAD
-=======
-  @Test
-  public void testRecoverPersistentCacheSucceedsWhenConfiguringCompatibleClass() throws Exception {
-    {
-      PersistentCacheManager cacheManager = CacheManagerBuilder.newCacheManagerBuilder()
-          .with(new CacheManagerPersistenceConfiguration(new File(getStoragePath(), "testRecoverPersistentCacheSucceedsWhenConfiguringCompatibleClass")))
-          .withCache("persistentCache",
-              CacheConfigurationBuilder.newCacheConfigurationBuilder(Long.class, String.class)
-                  .withResourcePools(ResourcePoolsBuilder.newResourcePoolsBuilder()
-                      .heap(1, MemoryUnit.MB)
-                      .offheap(2, MemoryUnit.MB)
-                      .disk(5, MemoryUnit.MB, true)
-                  )
-          ).build(true);
-
-
-      cacheManager.close();
-    }
-
-    {
-      PersistentCacheManager cacheManager = CacheManagerBuilder.newCacheManagerBuilder()
-          .with(new CacheManagerPersistenceConfiguration(new File(getStoragePath(), "testRecoverPersistentCacheSucceedsWhenConfiguringCompatibleClass")))
-          .withCache("persistentCache",
-              CacheConfigurationBuilder.newCacheConfigurationBuilder(Long.class, Serializable.class)
-                  .withResourcePools(ResourcePoolsBuilder.newResourcePoolsBuilder()
-                      .heap(1, MemoryUnit.MB)
-                      .offheap(2, MemoryUnit.MB)
-                      .disk(5, MemoryUnit.MB, true)
-                  )
-          ).build(true);
-
-
-      cacheManager.close();
-    }
-  }
-
   @Test
   public void testRecoverPersistentCacheSucceedsWhenConfiguringArrayClass() throws Exception {
     {
       PersistentCacheManager cacheManager = CacheManagerBuilder.newCacheManagerBuilder()
           .with(new CacheManagerPersistenceConfiguration(new File(getStoragePath(), "testRecoverPersistentCacheSucceedsWhenConfiguringArrayClass")))
           .withCache("persistentCache",
-              CacheConfigurationBuilder.newCacheConfigurationBuilder(Long.class, byte[].class)
-                  .withResourcePools(ResourcePoolsBuilder.newResourcePoolsBuilder()
+              CacheConfigurationBuilder.newCacheConfigurationBuilder(Long.class, byte[].class,
+                  newResourcePoolsBuilder()
                       .heap(1, MemoryUnit.MB)
                       .offheap(2, MemoryUnit.MB)
                       .disk(5, MemoryUnit.MB, true)
@@ -143,8 +106,8 @@
       PersistentCacheManager cacheManager = CacheManagerBuilder.newCacheManagerBuilder()
           .with(new CacheManagerPersistenceConfiguration(new File(getStoragePath(), "testRecoverPersistentCacheSucceedsWhenConfiguringArrayClass")))
           .withCache("persistentCache",
-              CacheConfigurationBuilder.newCacheConfigurationBuilder(Long.class, byte[].class)
-                  .withResourcePools(ResourcePoolsBuilder.newResourcePoolsBuilder()
+              CacheConfigurationBuilder.newCacheConfigurationBuilder(Long.class, byte[].class,
+                  newResourcePoolsBuilder()
                       .heap(1, MemoryUnit.MB)
                       .offheap(2, MemoryUnit.MB)
                       .disk(5, MemoryUnit.MB, true)
@@ -156,8 +119,6 @@
     }
   }
 
-
->>>>>>> 5e31b48d
   private String getStoragePath() throws URISyntaxException {
     return getClass().getClassLoader().getResource(".").toURI().getPath();
   }
