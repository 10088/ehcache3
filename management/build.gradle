--- conflicted
+++ resolved
@@ -13,8 +13,6 @@
  * See the License for the specific language governing permissions and
  * limitations under the License.
  */
-
-import org.gradle.internal.jvm.Jvm
 
 apply plugin: EhDeploy
 
@@ -33,17 +31,4 @@
 
   testCompile project(':xml')
   testCompile "com.fasterxml.jackson.core:jackson-databind:2.7.5"
-<<<<<<< HEAD
-}
-
-compileTestJava {
-  sourceCompatibility = 1.8
-  targetCompatibility = 1.8
-  options.forkOptions.executable = Jvm.current().javacExecutable
-}
-
-test {
-  executable = Jvm.current().javaExecutable
-=======
->>>>>>> 6c4c6b09
 }